--- conflicted
+++ resolved
@@ -1,11 +1,7 @@
 [package]
 
 name         = "proteus"
-<<<<<<< HEAD
-version      = "0.4.0"
-=======
 version      = "0.4.1"
->>>>>>> 885ee0fd
 authors      = ["Toralf Wittner <tw@dtex.org>", "Roman S. Borschel <roman@pkaboo.org>"]
 description  = "Axolotl protocol implementation"
 homepage     = "https://github.com/shared-secret/proteus"
